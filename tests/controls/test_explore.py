--- conflicted
+++ resolved
@@ -68,11 +68,6 @@
 class TestExplorationBaseClass:
     def test_base_class(self, caplog):
         option_widget = ipywidgets.Checkbox(description="ClickMe")
-<<<<<<< HEAD
-
-        with pytest.raises(NotImplementedError):
-            undertest.ExplorationWidget("ExploreTest", option_widget, lambda x: x)
-=======
         plot_function = Mock(return_value=("some result", "some data"))
         widget = undertest.ExplorationWidget("ExploreTest", option_widget, plot_function)
 
@@ -242,7 +237,6 @@
 
 # endregion
 # region Test Model Options Widgets
->>>>>>> e8c55fbe
 
 
 class TestModelOptionsWidget:
@@ -448,11 +442,35 @@
         )
         widget.disabled = True
         assert widget.model_options.disabled
-<<<<<<< HEAD
         assert widget.fairness_slider.disabled
         assert widget.fairness_list.disabled
         assert widget.disabled
-=======
+
+
+class TestModelTargetComparisonAndCohortsWidget:
+    def test_init(self):
+        widget = undertest.ModelTargetComparisonAndCohortsWidget(
+            cohort_groups={"C1": ["C1.1", "C1.2"], "C2": ["C2.1", "C2.2"]},
+            target_names=["T1", "T2", "T3"],
+            score_names=["S1", "S2"],
+        )
+        assert len(widget.children) == 2
+        assert widget.cohorts == {}
+        assert widget.targets == (
+            "T1",
+            "T2",
+        )
+        assert widget.score == "S1"
+        assert widget.group_scores is False
+
+    def test_disable(self):
+        widget = undertest.ModelTargetComparisonAndCohortsWidget(
+            cohort_groups={"C1": ["C1.1", "C1.2"], "C2": ["C2.1", "C2.2"]},
+            target_names=["T1", "T2"],
+            score_names=["S1", "S2"],
+        )
+        widget.disabled = True
+        assert widget.model_options.disabled
         assert widget.cohort_list.disabled
         assert widget.disabled
 
@@ -1519,5 +1537,4 @@
         assert kwargs == {"per_context": True}
 
 
-# endregion
->>>>>>> e8c55fbe
+# endregion