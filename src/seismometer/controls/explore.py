--- conflicted
+++ resolved
@@ -20,11 +20,8 @@
 
     UPDATE_PLOTS = "Update Plots"
     UPDATING_PLOTS = "Updating ..."
-<<<<<<< HEAD
-=======
     SHOW_CODE = "Show code?"
     SHOW_DATA = "Show raw data?"
->>>>>>> e8c55fbe
 
     def __init__(self):
         self.code_checkbox = Checkbox(
@@ -32,7 +29,7 @@
             description="show code",
             disabled=False,
             indent=False,
-            tooltip="Show the code used to generate the plot",
+            tooltip="Show the code used to generate the plot.",
             layout=Layout(margin="var(--jp-widgets-margin) var(--jp-widgets-margin) var(--jp-widgets-margin) 10px;"),
         )
         self.data_checkbox = Checkbox(
@@ -52,6 +49,10 @@
     @property
     def show_code(self) -> bool:
         return self.code_checkbox.value
+
+    @show_code.setter
+    def show_code(self, show_code: bool) -> bool:
+        self.code_checkbox.value = show_code
 
     @property
     def show_data(self) -> bool:
@@ -711,15 +712,11 @@
         )
 
         # show initial plot
-<<<<<<< HEAD
-        self.update_plot(initial=True)
-=======
         if initial_plot:
             self.update_plot(initial=True)
         else:
             self.current_plot_code = self.NO_CODE_STRING
             self.current_plot_data = None
->>>>>>> e8c55fbe
 
         # attache event handlers
         self.option_widget.observe(self._on_option_change, "value")
@@ -741,8 +738,6 @@
         """
         return self.update_plot_widget.show_code
 
-<<<<<<< HEAD
-=======
     @show_code.setter
     def show_code(self, show_code: bool):
         self.update_plot_widget.show_code = show_code
@@ -767,7 +762,6 @@
             return False
         return True
 
->>>>>>> e8c55fbe
     def update_plot(self, initial: bool = False):
         plot_args, plot_kwargs = self.generate_plot_args()
         self.current_plot_code = self.generate_plot_code(plot_args, plot_kwargs)
@@ -778,8 +772,6 @@
                 display(plot)
         else:
             self.center.append_display_data(plot)
-<<<<<<< HEAD
-=======
         self.update_plot_widget.disabled = True
 
     def _try_generate_plot(self) -> Any:
@@ -795,7 +787,6 @@
             self.current_plot_data = None
             plot = HTML(f"<div><h3>Exception: <pre>{e}</pre> </h3><pre>{traceback.format_exc()}</pre></div>")
         return plot
->>>>>>> e8c55fbe
 
     def _on_plot_button_click(self, button=None):
         """handle for the update plot button"""
